--- conflicted
+++ resolved
@@ -86,11 +86,7 @@
                                  weight=cls_weight, bias=cls_bias, name='pred')
     pred = mx.sym.Reshape(pred, target_shape=(0, seq_len, num_label))
 
-<<<<<<< HEAD
     sm = mx.sym.SoftmaxOutput(data=pred, label=label, ignore_label=0,
-=======
-    sm = mx.sym.SoftmaxOutput(data=pred, label=label, ignore_label=0, 
->>>>>>> 0f2631dc
                               use_ignore=True, name='softmax')
 
     if output_states:
@@ -102,8 +98,8 @@
             last_states[i] = state
 
         # also output states, used in truncated-bptt to copy over states
-        unpack_c = [state.c for state in last_states]
-        unpack_h = [state.h for state in last_states]
+        unpack_c = [st.c for st in last_states]
+        unpack_h = [st.h for st in last_states]
         sm = mx.sym.Group([sm] + unpack_c + unpack_h)
 
     return sm